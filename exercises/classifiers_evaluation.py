--- conflicted
+++ resolved
@@ -1,13 +1,10 @@
 from IMLearn.learners.classifiers import Perceptron, LDA, GaussianNaiveBayes
+import numpy as np
 from typing import Tuple
-from utils import *
 import plotly.graph_objects as go
+import plotly.io as pio
 from plotly.subplots import make_subplots
-from math import atan2, pi
-<<<<<<< HEAD
 pio.templates.default = "simple_white"
-=======
->>>>>>> 3fa957a6
 
 
 def load_dataset(filename: str) -> Tuple[np.ndarray, np.ndarray]:
@@ -29,15 +26,10 @@
         Class vector specifying for each sample its class
 
     """
-<<<<<<< HEAD
     dataset = np.load(filename)
     X = dataset[:, :2]
     y = dataset[:, 2].astype(int)
     return X, y
-=======
-    data = np.load(filename)
-    return data[:, :2], data[:, 2].astype(int)
->>>>>>> 3fa957a6
 
 
 def run_perceptron():
@@ -49,70 +41,14 @@
     """
     for n, f in [("Linearly Separable", "linearly_separable.npy"), ("Linearly Inseparable", "linearly_inseparable.npy")]:
         # Load dataset
-        X, y = load_dataset("C:/Users/edeno/IML.HUJI/datasets/" + f)
+        raise NotImplementedError()
 
         # Fit Perceptron and record loss in each fit iteration
         losses = []
-        model = Perceptron(callback=lambda perceptron, xi, yi: losses.append(perceptron._loss(X, y))).fit(X,y)
+        raise NotImplementedError()
 
-<<<<<<< HEAD
-        # Plot figure of the losses as a function of iteration number
-        fig = go.Figure()
-        fig.add_trace(go.Scatter(x=list(range(1, len(losses)+1)), y=losses))
-        fig.update_layout(title=r"$\text{Loss on "+n+" as a function of fitiing iteration over Percpetron Algorithm}$",
-                          xaxis_title=r"$\text{Fitting Iterations}$", yaxis_title=r"$\text{Loss}$")
-        fig.show()
-
-
-def get_ellipse(mu: np.ndarray, cov: np.ndarray):
-    """
-    Draw an ellipse centered at given location and according to specified covariance matrix
-    Parameters
-    ----------
-    mu : ndarray of shape (2,)
-        Center of ellipse
-    cov: ndarray of shape (2,2)
-        Covariance of Gaussian
-    Returns
-    -------
-        scatter: A plotly trace object of the ellipse
-    """
-    l1, l2 = tuple(np.linalg.eigvalsh(cov)[::-1])
-    theta = atan2(l1 - cov[0, 0], cov[0, 1]) if cov[0, 1] != 0 else (np.pi / 2 if cov[0, 0] < cov[1, 1] else 0)
-    t = np.linspace(0, 2 * pi, 100)
-    xs = (l1 * np.cos(theta) * np.cos(t)) - (l2 * np.sin(theta) * np.sin(t))
-    ys = (l1 * np.sin(theta) * np.cos(t)) + (l2 * np.cos(theta) * np.sin(t))
-
-    return go.Scatter(x=mu[0] + xs, y=mu[1] + ys, mode="lines", marker_color="black")
-=======
-        # Plot figure of loss as function of fitting iteration
+        # Plot figure
         raise NotImplementedError()
->>>>>>> 3fa957a6
-
-
-def get_ellipse(mu: np.ndarray, cov: np.ndarray):
-    """
-    Draw an ellipse centered at given location and according to specified covariance matrix
-
-    Parameters
-    ----------
-    mu : ndarray of shape (2,)
-        Center of ellipse
-
-    cov: ndarray of shape (2,2)
-        Covariance of Gaussian
-
-    Returns
-    -------
-        scatter: A plotly trace object of the ellipse
-    """
-    l1, l2 = tuple(np.linalg.eigvalsh(cov)[::-1])
-    theta = atan2(l1 - cov[0, 0], cov[0, 1]) if cov[0, 1] != 0 else (np.pi / 2 if cov[0, 0] < cov[1, 1] else 0)
-    t = np.linspace(0, 2 * pi, 100)
-    xs = (l1 * np.cos(theta) * np.cos(t)) - (l2 * np.sin(theta) * np.sin(t))
-    ys = (l1 * np.sin(theta) * np.cos(t)) + (l2 * np.cos(theta) * np.sin(t))
-
-    return go.Scatter(x=mu[0] + xs, y=mu[1] + ys, mode="lines", marker_color="black")
 
 
 def compare_gaussian_classifiers():
@@ -121,72 +57,16 @@
     """
     for f in ["gaussian1.npy", "gaussian2.npy"]:
         # Load dataset
-        X, y = load_dataset("C:/Users/edeno/IML.HUJI/datasets/" + f)
-        classes = np.unique(y)
+        raise NotImplementedError()
 
         # Fit models and predict over training set
-        lda = LDA().fit(X, y)
-        gnb = GaussianNaiveBayes().fit(X, y)
-        y_pred_lda = lda.predict(X)
-        y_pred_gnb = gnb.predict(X)
+        raise NotImplementedError()
 
         # Plot a figure with two suplots, showing the Gaussian Naive Bayes predictions on the left and LDA predictions
         # on the right. Plot title should specify dataset used and subplot titles should specify algorithm and accuracy
-        # Create subplots
         from IMLearn.metrics import accuracy
-<<<<<<< HEAD
-        gnb_accuracy = accuracy(y, y_pred_gnb)
-        lda_accuracy = accuracy(y, y_pred_lda)
-
-        fig = make_subplots(rows=1, cols=2,
-                             subplot_titles=[r"$\text{Gaussian Naive Bayes, accuracy: " + str(round(gnb_accuracy, 3)) + "}$",
-                                             r"$\text{LDA, accuracy: " + str(round(lda_accuracy, 3)) + "}$"],
-                             horizontal_spacing=0.05, vertical_spacing=0.05)
-
-        fig.update_layout(title={'text': r"$\text{Predict over " + f[:-4] + "}$",
-                                 'x': 0.5, 'y': 0.95, 'xanchor': 'center', 'yanchor': 'top'},
-                          font=dict(size=16))
-
-        # Add traces for data-points setting symbols and colors
-        symbols = np.array(["circle", "square", "diamond"])
-        fig.add_trace(go.Scatter(x=X[:,0], y=X[:,1],
-                                 mode="markers", showlegend=False,
-                                 marker=dict(color=y_pred_gnb, symbol=symbols[y])),
-                      row=1, col=1)
-        fig.add_trace(go.Scatter(x=X[:, 0], y=X[:, 1],
-                                 mode="markers", showlegend=False,
-                                 marker=dict(color=y_pred_lda, symbol=symbols[y])),
-                      row=1, col=2)
-
-        # Add `X` dots specifying fitted Gaussians' means
-        fig.add_trace(go.Scatter(x=gnb.mu_[:,0], y=gnb.mu_[:,1],
-                                 mode="markers", showlegend=False,
-                                 marker=dict(color='red', symbol='x', size=10)),
-                      row=1, col=1)
-        fig.add_trace(go.Scatter(x=lda.mu_[:, 0], y=lda.mu_[:, 1],
-                                 mode="markers", showlegend=False,
-                                 marker=dict(color='red', symbol='x', size=10)),
-                      row=1, col=2)
-
-        # Add ellipses depicting the covariances of the fitted Gaussians
-        for idx, label in enumerate(classes):
-            fig.add_trace(get_ellipse(gnb.mu_[idx], np.diag(gnb.vars_[idx])), row=1, col=1)
-            fig.add_trace(get_ellipse(lda.mu_[idx], lda.cov_), row=1, col=2)
-
-        fig.show()
-=======
         raise NotImplementedError()
 
-        # Add traces for data-points setting symbols and colors
-        raise NotImplementedError()
-
-        # Add `X` dots specifying fitted Gaussians' means
-        raise NotImplementedError()
-
-        # Add ellipses depicting the covariances of the fitted Gaussians
-        raise NotImplementedError()
-
->>>>>>> 3fa957a6
 
 if __name__ == '__main__':
     np.random.seed(0)
