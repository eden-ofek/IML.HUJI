--- conflicted
+++ resolved
@@ -110,7 +110,7 @@
             Predicted responses of given samples
         """
         # split to two cases: x is one sample or x is set of samples
-        
+
         if self.include_intercept_:
             intercept_col = np.ones(1).reshape(-1, 1)
             X = np.insert(X, 0, intercept_col, axis=1)
@@ -137,14 +137,7 @@
             Performance under missclassification loss function
         """
         from ...metrics import misclassification_error
-<<<<<<< HEAD
-<<<<<<< HEAD
+
         y_pred = self.predict(X)
         error = misclassification_error(y, y_pred)
-        return error
-=======
-        raise NotImplementedError()
->>>>>>> 3fa957a6be43ab2e10b164df15f2ceccb848d640
-=======
-        raise NotImplementedError()
->>>>>>> 3fa957a6
+        return error